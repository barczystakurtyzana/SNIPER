//! Core logic for auto-buy and one-token state machine.
//!
//! Responsibilities:
//! - Consume candidates from an mpsc receiver while in Sniffing mode.
//! - Filter candidates by simple heuristics (e.g., program == "pump.fun").
//! - Acquire up to N nonces, build N distinct transactions (skeleton), and broadcast via RpcBroadcaster.
//! - On first success, switch to PassiveToken mode (one-token mode) and hold until sold.
//! - Provide a sell(percent) API that reduces holdings and returns to Sniffing when 100% sold.

use std::{sync::{Arc, atomic::{AtomicBool, AtomicU32, Ordering}}, time::{Duration, Instant}};

use anyhow::{anyhow, Context, Result};
use solana_sdk::{
    pubkey::Pubkey,
    signature::Signature,
    transaction::VersionedTransaction,
};
use tokio::sync::Mutex;
use tokio::time::{sleep, timeout};
use tracing::{debug, error, info, warn};

use crate::config::Config;
use crate::nonce_manager::{NonceManager, NonceLease};
use crate::observability::{CorrelationId, StructuredLogger};
use crate::rpc_manager::RpcBroadcaster;
use crate::tx_builder::{TransactionBuilder, TransactionConfig};
use crate::types::{AppState, CandidateReceiver, Mode, PremintCandidate};

/// Exponential backoff state for failure handling
#[derive(Debug)]
struct BackoffState {
    consecutive_failures: AtomicU32,
    last_failure: Mutex<Option<Instant>>,
    base_delay_ms: u64,
    max_delay_ms: u64,
    backoff_multiplier: f64,
}

impl BackoffState {
    fn new() -> Self {
        Self {
            consecutive_failures: AtomicU32::new(0),
            last_failure: Mutex::new(None),
            base_delay_ms: 100,
            max_delay_ms: 10_000,
            backoff_multiplier: 2.0,
        }
    }

    async fn record_failure(&self) {
        let failures = self.consecutive_failures.fetch_add(1, Ordering::Relaxed) + 1;
        let mut last_failure = self.last_failure.lock().await;
        *last_failure = Some(Instant::now());
        debug!("BackoffState: recorded failure #{}", failures);
    }

    async fn record_success(&self) {
        let prev_failures = self.consecutive_failures.swap(0, Ordering::Relaxed);
        if prev_failures > 0 {
            info!("BackoffState: success after {} failures, resetting backoff", prev_failures);
        }
        let mut last_failure = self.last_failure.lock().await;
        *last_failure = None;
    }

    async fn should_backoff(&self) -> Option<Duration> {
        let failures = self.consecutive_failures.load(Ordering::Relaxed);
        if failures == 0 {
            return None;
        }

        let delay_ms = (self.base_delay_ms as f64 * self.backoff_multiplier.powi((failures - 1) as i32))
            .min(self.max_delay_ms as f64) as u64;
        
        Some(Duration::from_millis(delay_ms))
    }

    fn get_failure_count(&self) -> u32 {
        self.consecutive_failures.load(Ordering::Relaxed)
    }
}

pub struct BuyEngine {
    pub rpc: Arc<dyn RpcBroadcaster>,
    pub nonce_manager: Arc<NonceManager>,
    pub candidate_rx: CandidateReceiver,
    pub app_state: Arc<Mutex<AppState>>,
    pub config: Config,
    pub tx_builder: Option<TransactionBuilder>,
    backoff_state: BackoffState,
    pending_buy: Arc<AtomicBool>,
}

impl BuyEngine {
    pub fn new(
        rpc: Arc<dyn RpcBroadcaster>,
        nonce_manager: Arc<NonceManager>,
        candidate_rx: CandidateReceiver,
        app_state: Arc<Mutex<AppState>>,
        config: Config,
        tx_builder: Option<TransactionBuilder>,
    ) -> Self {
        Self {
            rpc,
            nonce_manager,
            candidate_rx,
            app_state,
            config,
            tx_builder,
            backoff_state: BackoffState::new(),
            pending_buy: Arc::new(AtomicBool::new(false)),
        }
    }

    pub async fn run(&mut self) {
        info!("BuyEngine started");
        loop {
            let sniffing = {
                let st = self.app_state.lock().await;
                st.is_sniffing()
            };

            if sniffing {
                // Check if we should backoff due to recent failures
                if let Some(backoff_duration) = self.backoff_state.should_backoff().await {
                    let failure_count = self.backoff_state.get_failure_count();
                    warn!("BuyEngine: backing off for {:?} after {} consecutive failures", 
                          backoff_duration, failure_count);
                    sleep(backoff_duration).await;
                    continue;
                }

                match timeout(Duration::from_millis(1000), self.candidate_rx.recv()).await {
                    Ok(Some(candidate)) => {
                        if !self.is_candidate_interesting(&candidate) {
                            debug!(mint=%candidate.mint, program=%candidate.program, "Candidate filtered out");
                            continue;
                        }
                        
                        // Sanity check: ensure we're not already processing a buy
                        if self.pending_buy.load(Ordering::Relaxed) {
                            warn!("BuyEngine: skipping candidate due to pending buy operation");
                            continue;
                        }

                        info!(mint=%candidate.mint, program=%candidate.program, "Attempting BUY for candidate");
                        
                        // Generate correlation ID for this buy attempt
                        let correlation_id = CorrelationId::new();
                        
                        StructuredLogger::log_buy_attempt(
                            &correlation_id,
                            &candidate.mint.to_string(),
                            &candidate.program,
                            self.config.nonce_count,
                        );

                        let start_time = std::time::Instant::now();
                        match self.try_buy_with_guards(candidate.clone(), correlation_id.clone()).await {
                            Ok(sig) => {
                                let latency_ms = start_time.elapsed().as_millis() as u64;
                                let exec_price = self.get_execution_price_mock(&candidate).await;
                                
                                StructuredLogger::log_buy_success(
                                    &correlation_id,
                                    &candidate.mint.to_string(),
                                    &sig.to_string(),
                                    exec_price,
                                    latency_ms,
                                );
                                
                                info!(mint=%candidate.mint, sig=%sig, "BUY success, entering PassiveToken mode");
                                self.backoff_state.record_success().await;

                                {
                                    let mut st = self.app_state.lock().await;
                                    st.mode = Mode::PassiveToken(candidate.mint);
                                    st.active_token = Some(candidate.clone());
                                    st.last_buy_price = Some(exec_price);
                                    st.holdings_percent = 1.0;
                                }

                                info!(mint=%candidate.mint, price=%exec_price, "Recorded buy price and entered PassiveToken");
                            }
                            Err(e) => {
                                let latency_ms = start_time.elapsed().as_millis() as u64;
                                let failure_count = self.backoff_state.get_failure_count() + 1;
                                
                                StructuredLogger::log_buy_failure(
                                    &correlation_id,
                                    &candidate.mint.to_string(),
                                    &e.to_string(),
                                    latency_ms,
                                    failure_count,
                                );
                                
                                warn!(error=%e, "BUY attempt failed; staying in Sniffing");
                                self.backoff_state.record_failure().await;
                            }
                        }
                    }
                    Ok(None) => {
                        warn!("Candidate channel closed; BuyEngine exiting");
                        break;
                    }
                    Err(_) => {
                        continue;
                    }
                }
            } else {
                match timeout(Duration::from_millis(500), self.candidate_rx.recv()).await {
                    Ok(Some(c)) => {
                        debug!(mint=%c.mint, "Passive mode: ignoring candidate");
                    }
                    Ok(None) => {
                        warn!("Candidate channel closed; BuyEngine exiting");
                        break;
                    }
                    Err(_) => {
                        sleep(Duration::from_millis(50)).await;
                    }
                }
            }
        }
        info!("BuyEngine stopped");
    }

    pub async fn sell(&self, percent: f64) -> Result<()> {
        let pct = percent.clamp(0.0, 1.0);

        // Check if there's a pending buy operation
        if self.pending_buy.load(Ordering::Relaxed) {
            warn!("Sell requested while buy is pending; rejecting to avoid race condition");
            return Err(anyhow!("buy operation in progress"));
        }

        let (mode, candidate_opt, current_pct) = {
            let st = self.app_state.lock().await;
            (st.mode.clone(), st.active_token.clone(), st.holdings_percent)
        };

        let mint = match mode {
            Mode::PassiveToken(m) => m,
            Mode::Sniffing => {
                warn!("Sell requested in Sniffing mode; ignoring");
                return Err(anyhow!("not in PassiveToken mode"));
            }
        };

        let _candidate = candidate_opt.ok_or_else(|| anyhow!("no active token in AppState"))?;
        let new_holdings = (current_pct * (1.0 - pct)).max(0.0);

        info!(mint=%mint, sell_percent=pct, "Composing SELL transaction");

        let sell_tx = self.create_sell_transaction(&mint, pct).await?;

        match self.rpc.send_on_many_rpc(vec![sell_tx], None).await {
            Ok(sig) => {
                info!(mint=%mint, sig=%sig, "SELL broadcasted");
                let mut st = self.app_state.lock().await;
                st.holdings_percent = new_holdings;
                if st.holdings_percent <= f64::EPSILON {
                    info!(mint=%mint, "Sold 100%; returning to Sniffing mode");
                    st.mode = Mode::Sniffing;
                    st.active_token = None;
                    st.last_buy_price = None;
                }
                Ok(())
            }
            Err(e) => {
                error!(mint=%mint, error=%e, "SELL failed to broadcast");
                Err(e)
            }
        }
    }

    /// Protected buy operation with atomic guards and proper lease management
    async fn try_buy_with_guards(&self, candidate: PremintCandidate, correlation_id: CorrelationId) -> Result<Signature> {
        // Set pending flag atomically
        if self.pending_buy.compare_exchange(false, true, Ordering::Relaxed, Ordering::Relaxed).is_err() {
            return Err(anyhow!("buy operation already in progress"));
        }

        // Ensure we clear the pending flag on exit
        let _guard = scopeguard::guard((), |_| {
            self.pending_buy.store(false, Ordering::Relaxed);
        });

        // Use proper RAII nonce leases
        let mut nonce_leases: Vec<NonceLease> = Vec::new();
        let mut txs: Vec<VersionedTransaction> = Vec::new();

        // Get recent blockhash once for all transactions
        let recent_blockhash = self.get_recent_blockhash().await;

        for _ in 0..self.config.nonce_count {
            match self.nonce_manager.acquire_nonce().await {
                Ok(lease) => {
                    let tx = self.create_buy_transaction(&candidate, recent_blockhash).await?;
                    txs.push(tx);
                    nonce_leases.push(lease);
                }
                Err(e) => {
                    warn!(error=%e, "Failed to acquire nonce; proceeding with {} transactions", txs.len());
                    break;
                }
            }
        }

        if txs.is_empty() {
<<<<<<< HEAD
            for idx in acquired_indices.drain(..) {
                let _ = self.nonce_manager.release_nonce(idx).await;
            }
=======
>>>>>>> 01b999c0
            return Err(anyhow!("no transactions prepared (no nonces acquired)"));
        }

        info!("BuyEngine: attempting broadcast with {} transactions", txs.len());

        let result = self
            .rpc
            .send_on_many_rpc(txs, Some(correlation_id))
            .await
            .context("broadcast BUY failed");

<<<<<<< HEAD
        for idx in acquired_indices {
            let _ = self.nonce_manager.release_nonce(idx).await;
        }
=======
        // Nonce leases will be automatically released when they go out of scope

        result
    }

    fn is_candidate_interesting(&self, c: &PremintCandidate) -> bool {
        c.program == "pump.fun"
    }
>>>>>>> 01b999c0

    async fn get_execution_price_mock(&self, _candidate: &PremintCandidate) -> f64 {
        1.0_f64
    }

    /// Get recent blockhash with timeout
    async fn get_recent_blockhash(&self) -> Option<solana_sdk::hash::Hash> {
        match &self.tx_builder {
            Some(builder) => {
                // Try to get fresh blockhash, but don't fail if network is unavailable
                match tokio::time::timeout(Duration::from_millis(2000), async {
                    builder.rpc_client().get_latest_blockhash().await
                }).await {
                    Ok(Ok(hash)) => Some(hash),
                    _ => None, // Use None to let tx_builder handle it
                }
            }
            None => None,
        }
    }

    async fn create_buy_transaction(
        &self,
        candidate: &PremintCandidate,
        recent_blockhash: Option<solana_sdk::hash::Hash>,
    ) -> Result<VersionedTransaction> {
        match &self.tx_builder {
            Some(builder) => {
                let config = TransactionConfig::default();
                builder.build_buy_transaction(candidate, &config, recent_blockhash).await
            }
            None => {
                // Fallback to placeholder for testing/mock mode
                #[cfg(any(test, feature = "mock-mode"))]
                {
                    Ok(Self::create_placeholder_tx(&candidate.mint, "buy"))
                }
                #[cfg(not(any(test, feature = "mock-mode")))]
                {
                    Err(anyhow!("No transaction builder available in production mode"))
                }
            }
        }
    }

    async fn create_sell_transaction(
        &self,
        mint: &Pubkey,
        sell_percent: f64,
    ) -> Result<VersionedTransaction> {
        match &self.tx_builder {
            Some(builder) => {
                let config = TransactionConfig::default();
                builder.build_sell_transaction(mint, sell_percent, &config, None).await
            }
            None => {
                // Fallback to placeholder for testing/mock mode
                #[cfg(any(test, feature = "mock-mode"))]
                {
                    Ok(Self::create_placeholder_tx(mint, "sell"))
                }
                #[cfg(not(any(test, feature = "mock-mode")))]
                {
                    Err(anyhow!("No transaction builder available in production mode"))
                }
            }
        }
    }

    #[cfg(any(test, feature = "mock-mode"))]
    fn create_placeholder_tx(_token_mint: &Pubkey, _action: &str) -> VersionedTransaction {
        use solana_sdk::{message::Message, system_instruction, transaction::Transaction};
        
        let from = Pubkey::new_unique();
        let to = Pubkey::new_unique();
        let ix = system_instruction::transfer(&from, &to, 1);
        let msg = Message::new(&[ix], None);
        let tx = Transaction::new_unsigned(msg);
        VersionedTransaction::from(tx)
    }
}

#[cfg(test)]
mod tests {
    use super::*;
    use std::future::Future;
    use std::pin::Pin;
    use tokio::sync::mpsc;

    #[derive(Debug)]
    struct AlwaysOkBroadcaster;
    impl RpcBroadcaster for AlwaysOkBroadcaster {
        fn send_on_many_rpc<'a>(
            &'a self,
            _txs: Vec<VersionedTransaction>,
            _correlation_id: Option<CorrelationId>,
        ) -> Pin<Box<dyn Future<Output = Result<Signature>> + Send + 'a>> {
            Box::pin(async { Ok(Signature::from([7u8; 64])) })
        }
    }

    #[tokio::test]
    async fn buy_enters_passive_and_sell_returns_to_sniffing() {
        let (tx, rx): (mpsc::Sender<PremintCandidate>, mpsc::Receiver<PremintCandidate>) =
            mpsc::channel(8);

        let app_state = Arc::new(Mutex::new(AppState {
            mode: Mode::Sniffing,
            active_token: None,
            last_buy_price: None,
            holdings_percent: 0.0,
        }));

        let mut engine = BuyEngine::new(
            Arc::new(AlwaysOkBroadcaster),
            Arc::new(NonceManager::new(2)),
            rx,
            app_state.clone(),
            Config {
                nonce_count: 1,
                ..Config::default()
            },
            None, // No transaction builder for tests
        );

        let candidate = PremintCandidate {
            mint: Pubkey::new_unique(),
            creator: Pubkey::new_unique(),
            program: "pump.fun".to_string(),
            slot: 0,
            timestamp: 0,
        };
        tx.send(candidate).await.unwrap();
        drop(tx);

        engine.run().await;

        {
            let st = app_state.lock().await;
            match st.mode {
                Mode::PassiveToken(_) => {}
                _ => panic!("Expected PassiveToken mode after buy"),
            }
            assert_eq!(st.holdings_percent, 1.0);
            assert!(st.last_buy_price.is_some());
            assert!(st.active_token.is_some());
        }

        engine.sell(1.0).await.expect("sell should succeed");
        let st = app_state.lock().await;
        assert!(st.is_sniffing());
        assert!(st.active_token.is_none());
        assert!(st.last_buy_price.is_none());
    }

    #[tokio::test]
    async fn test_backoff_behavior() {
        let (tx, rx): (mpsc::Sender<PremintCandidate>, mpsc::Receiver<PremintCandidate>) =
            mpsc::channel(8);

        let app_state = Arc::new(Mutex::new(AppState {
            mode: Mode::Sniffing,
            active_token: None,
            last_buy_price: None,
            holdings_percent: 0.0,
        }));

        #[derive(Debug)]
        struct FailingBroadcaster;
        impl RpcBroadcaster for FailingBroadcaster {
            fn send_on_many_rpc<'a>(
                &'a self,
                _txs: Vec<VersionedTransaction>,
                _correlation_id: Option<CorrelationId>,
            ) -> Pin<Box<dyn Future<Output = Result<Signature>> + Send + 'a>> {
                Box::pin(async { Err(anyhow!("simulated failure")) })
            }
        }

        let engine = BuyEngine::new(
            Arc::new(FailingBroadcaster),
            Arc::new(NonceManager::new(2)),
            rx,
            app_state.clone(),
            Config {
                nonce_count: 1,
                ..Config::default()
            },
            None,
        );

        // Test backoff state
        assert_eq!(engine.backoff_state.get_failure_count(), 0);
        
        engine.backoff_state.record_failure().await;
        assert_eq!(engine.backoff_state.get_failure_count(), 1);
        
        let backoff_duration = engine.backoff_state.should_backoff().await;
        assert!(backoff_duration.is_some());
        assert!(backoff_duration.unwrap().as_millis() >= 100);
        
        engine.backoff_state.record_success().await;
        assert_eq!(engine.backoff_state.get_failure_count(), 0);
        
        let no_backoff = engine.backoff_state.should_backoff().await;
        assert!(no_backoff.is_none());
    }

    #[tokio::test]
    async fn test_atomic_buy_protection() {
        let (tx, rx): (mpsc::Sender<PremintCandidate>, mpsc::Receiver<PremintCandidate>) =
            mpsc::channel(8);

        let app_state = Arc::new(Mutex::new(AppState {
            mode: Mode::Sniffing,
            active_token: None,
            last_buy_price: None,
            holdings_percent: 0.0,
        }));

        let engine = BuyEngine::new(
            Arc::new(AlwaysOkBroadcaster),
            Arc::new(NonceManager::new(2)),
            rx,
            app_state.clone(),
            Config {
                nonce_count: 1,
                ..Config::default()
            },
            None,
        );

        let candidate = PremintCandidate {
            mint: Pubkey::new_unique(),
            creator: Pubkey::new_unique(),
            program: "pump.fun".to_string(),
            slot: 0,
            timestamp: 0,
        };

        // First buy should succeed
        let correlation_id = CorrelationId::new();
        let result1 = engine.try_buy_with_guards(candidate.clone(), correlation_id).await;
        assert!(result1.is_ok());

        // Immediate second buy should fail due to pending flag
        engine.pending_buy.store(true, Ordering::Relaxed);
        let correlation_id2 = CorrelationId::new();
        let result2 = engine.try_buy_with_guards(candidate, correlation_id2).await;
        assert!(result2.is_err());
        assert!(result2.unwrap_err().to_string().contains("already in progress"));
    }

    #[tokio::test]
    async fn test_sell_buy_race_protection() {
        let (_tx, rx): (mpsc::Sender<PremintCandidate>, mpsc::Receiver<PremintCandidate>) =
            mpsc::channel(8);

        let app_state = Arc::new(Mutex::new(AppState {
            mode: Mode::PassiveToken(Pubkey::new_unique()),
            active_token: Some(PremintCandidate {
                mint: Pubkey::new_unique(),
                creator: Pubkey::new_unique(),
                program: "pump.fun".to_string(),
                slot: 0,
                timestamp: 0,
            }),
            last_buy_price: Some(1.0),
            holdings_percent: 1.0,
        }));

        let engine = BuyEngine::new(
            Arc::new(AlwaysOkBroadcaster),
            Arc::new(NonceManager::new(2)),
            rx,
            app_state.clone(),
            Config::default(),
            None,
        );

        // Simulate pending buy
        engine.pending_buy.store(true, Ordering::Relaxed);

        // Sell should fail due to pending buy
        let result = engine.sell(0.5).await;
        assert!(result.is_err());
        assert!(result.unwrap_err().to_string().contains("buy operation in progress"));
    }

    #[tokio::test]
    async fn test_nonce_lease_raii_behavior() {
        let (_tx, rx): (mpsc::Sender<PremintCandidate>, mpsc::Receiver<PremintCandidate>) =
            mpsc::channel(8);

        let app_state = Arc::new(Mutex::new(AppState {
            mode: Mode::Sniffing,
            active_token: None,
            last_buy_price: None,
            holdings_percent: 0.0,
        }));

        let nonce_manager = Arc::new(NonceManager::new(2));

        let engine = BuyEngine::new(
            Arc::new(AlwaysOkBroadcaster),
            Arc::clone(&nonce_manager),
            rx,
            app_state.clone(),
            Config {
                nonce_count: 2,
                ..Config::default()
            },
            None,
        );

        // All permits should be available initially
        assert_eq!(nonce_manager.available_permits(), 2);

        let candidate = PremintCandidate {
            mint: Pubkey::new_unique(),
            creator: Pubkey::new_unique(),
            program: "pump.fun".to_string(),
            slot: 0,
            timestamp: 0,
        };

        // Perform buy operation - should acquire and release nonces automatically
        let correlation_id = CorrelationId::new();
        let result = engine.try_buy_with_guards(candidate, correlation_id).await;
        assert!(result.is_ok());

        // Give time for async cleanup
        tokio::time::sleep(Duration::from_millis(50)).await;

        // All permits should be available again after RAII cleanup
        assert_eq!(nonce_manager.available_permits(), 2);
    }
}<|MERGE_RESOLUTION|>--- conflicted
+++ resolved
@@ -308,12 +308,11 @@
         }
 
         if txs.is_empty() {
-<<<<<<< HEAD
+
             for idx in acquired_indices.drain(..) {
                 let _ = self.nonce_manager.release_nonce(idx).await;
             }
-=======
->>>>>>> 01b999c0
+
             return Err(anyhow!("no transactions prepared (no nonces acquired)"));
         }
 
@@ -325,20 +324,11 @@
             .await
             .context("broadcast BUY failed");
 
-<<<<<<< HEAD
+
         for idx in acquired_indices {
             let _ = self.nonce_manager.release_nonce(idx).await;
         }
-=======
-        // Nonce leases will be automatically released when they go out of scope
-
-        result
-    }
-
-    fn is_candidate_interesting(&self, c: &PremintCandidate) -> bool {
-        c.program == "pump.fun"
-    }
->>>>>>> 01b999c0
+
 
     async fn get_execution_price_mock(&self, _candidate: &PremintCandidate) -> f64 {
         1.0_f64
