--- conflicted
+++ resolved
@@ -20,14 +20,8 @@
 use tokio::sync::Mutex;
 use tokio::time::{sleep, timeout};
 use tracing::{debug, error, info, warn};
-
 use crate::config::Config;
-<<<<<<< HEAD
 use crate::nonce_manager::{NonceManager, SlotLease};
-=======
-use crate::nonce_manager::{NonceManager, NonceLease};
-use crate::observability::{CorrelationId, StructuredLogger};
->>>>>>> 01b999c0
 use crate::rpc_manager::RpcBroadcaster;
 use crate::tx_builder::{TransactionBuilder, TransactionConfig};
 use crate::types::{AppState, CandidateReceiver, Mode, PremintCandidate};
@@ -292,13 +286,10 @@
             self.pending_buy.store(false, Ordering::Relaxed);
         });
 
-<<<<<<< HEAD
+
     async fn try_buy(&self, candidate: PremintCandidate) -> Result<Signature> {
         let mut acquired_leases: Vec<SlotLease> = Vec::new();
-=======
-        // Use proper RAII nonce leases
-        let mut nonce_leases: Vec<NonceLease> = Vec::new();
->>>>>>> 01b999c0
+
         let mut txs: Vec<VersionedTransaction> = Vec::new();
 
         // Get recent blockhash once for all transactions
@@ -309,11 +300,9 @@
                 Ok(lease) => {
                     let tx = self.create_buy_transaction(&candidate, recent_blockhash).await?;
                     txs.push(tx);
-<<<<<<< HEAD
+
                     acquired_leases.push(lease);
-=======
-                    nonce_leases.push(lease);
->>>>>>> 01b999c0
+
                 }
                 Err(e) => {
                     warn!(error=%e, "Failed to acquire nonce; proceeding with {} transactions", txs.len());
@@ -323,10 +312,9 @@
         }
 
         if txs.is_empty() {
-<<<<<<< HEAD
+
             // Leases will be automatically released when acquired_leases goes out of scope
-=======
->>>>>>> 01b999c0
+
             return Err(anyhow!("no transactions prepared (no nonces acquired)"));
         }
 
@@ -338,38 +326,10 @@
             .await
             .context("broadcast BUY failed");
 
-<<<<<<< HEAD
+
         // Leases will be automatically released when acquired_leases goes out of scope
         res
-=======
-        // Nonce leases will be automatically released when they go out of scope
-
-        result
-    }
-
-    fn is_candidate_interesting(&self, c: &PremintCandidate) -> bool {
-        c.program == "pump.fun"
-    }
-
-    async fn get_execution_price_mock(&self, _candidate: &PremintCandidate) -> f64 {
-        1.0_f64
-    }
-
-    /// Get recent blockhash with timeout
-    async fn get_recent_blockhash(&self) -> Option<solana_sdk::hash::Hash> {
-        match &self.tx_builder {
-            Some(builder) => {
-                // Try to get fresh blockhash, but don't fail if network is unavailable
-                match tokio::time::timeout(Duration::from_millis(2000), async {
-                    builder.rpc_client().get_latest_blockhash().await
-                }).await {
-                    Ok(Ok(hash)) => Some(hash),
-                    _ => None, // Use None to let tx_builder handle it
-                }
-            }
-            None => None,
-        }
->>>>>>> 01b999c0
+
     }
 
     async fn create_buy_transaction(
