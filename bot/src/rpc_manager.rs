--- conflicted
+++ resolved
@@ -19,7 +19,6 @@
 use tokio::{sync::Mutex, task::JoinSet, time::timeout};
 use tracing::{debug, info, warn};
 
-<<<<<<< HEAD
 /// Classification of RPC errors for proper handling
 #[derive(Debug, Clone, PartialEq)]
 pub enum RpcErrorType {
@@ -102,76 +101,7 @@
 /// Check if an error type should be treated as a soft success
 fn is_soft_success(error_type: &RpcErrorType) -> bool {
     matches!(error_type, RpcErrorType::AlreadyProcessed | RpcErrorType::DuplicateSignature)
-=======
-use crate::observability::{CorrelationId, StructuredLogger};
-
-/// Broadcast mode enum defining different transaction broadcasting strategies
-#[derive(Debug, Clone, Copy, PartialEq, Eq, Serialize, Deserialize)]
-#[serde(rename_all = "snake_case")]
-pub enum BroadcastMode {
-    /// Send transactions pairwise: tx[0] -> endpoint[0], tx[1] -> endpoint[1], etc.
-    Pairwise,
-    /// Replicate single transaction to all endpoints for maximum reliability
-    ReplicateSingle,
-    /// Round-robin distribution of transactions across endpoints
-    RoundRobin,
-    /// Send all transactions to all endpoints (full fanout)
-    FullFanout,
-}
-
-impl Default for BroadcastMode {
-    fn default() -> Self {
-        BroadcastMode::Pairwise
-    }
-}
-
-/// Endpoint metrics for performance tracking
-#[derive(Debug, Clone)]
-pub struct EndpointMetrics {
-    pub endpoint: String,
-    pub success_count: u64,
-    pub failure_count: u64,
-    pub avg_latency_ms: f64,
-    pub last_success: Option<Instant>,
-    pub last_failure: Option<Instant>,
-}
-
-impl EndpointMetrics {
-    fn new(endpoint: String) -> Self {
-        Self {
-            endpoint,
-            success_count: 0,
-            failure_count: 0,
-            avg_latency_ms: 0.0,
-            last_success: None,
-            last_failure: None,
-        }
-    }
-
-    fn record_success(&mut self, latency: Duration) {
-        self.success_count += 1;
-        self.last_success = Some(Instant::now());
-        
-        // Update rolling average latency
-        let latency_ms = latency.as_millis() as f64;
-        if self.avg_latency_ms == 0.0 {
-            self.avg_latency_ms = latency_ms;
-        } else {
-            // Simple exponential moving average
-            self.avg_latency_ms = 0.9 * self.avg_latency_ms + 0.1 * latency_ms;
-        }
-    }
-
-    fn record_failure(&mut self) {
-        self.failure_count += 1;
-        self.last_failure = Some(Instant::now());
-    }
-
-    fn success_rate(&self) -> f64 {
-        let total = self.success_count + self.failure_count;
-        if total == 0 { 0.0 } else { self.success_count as f64 / total as f64 }
-    }
->>>>>>> 01b999c0
+
 }
 
 /// Trait for broadcasting transactions. Allows injecting mock implementations for tests.
@@ -378,7 +308,7 @@
                 let metrics_recorder = Arc::clone(&self.metrics);
 
                 set.spawn(async move {
-<<<<<<< HEAD
+
                     let rpc = RpcClient::new_with_commitment(endpoint.clone(), commitment);
                     debug!("RpcManager: sending tx on endpoint[{}]: {}", i, endpoint);
 
@@ -421,9 +351,7 @@
                             Err(anyhow!(elapsed).context("RPC send timeout"))
                         }
                     }
-=======
-                    Self::send_single_tx(client, endpoint, tx, metrics_recorder, None).await
->>>>>>> 01b999c0
+
                 });
             }
         }
