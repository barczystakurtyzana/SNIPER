--- conflicted
+++ resolved
@@ -14,7 +14,6 @@
 use std::pin::Pin;
 use std::sync::Arc;
 use std::time::{Duration, Instant};
-<<<<<<< HEAD
 use tokio::{sync::RwLock, task::JoinSet, time::timeout};
 use tracing::{debug, info, warn};
 
@@ -64,78 +63,7 @@
 
     fn record_error(&mut self) {
         self.error_count += 1;
-=======
-use tokio::{sync::Mutex, task::JoinSet, time::timeout};
-use tracing::{debug, info, warn};
-
-use crate::observability::{CorrelationId, StructuredLogger};
-
-/// Broadcast mode enum defining different transaction broadcasting strategies
-#[derive(Debug, Clone, Copy, PartialEq, Eq, Serialize, Deserialize)]
-#[serde(rename_all = "snake_case")]
-pub enum BroadcastMode {
-    /// Send transactions pairwise: tx[0] -> endpoint[0], tx[1] -> endpoint[1], etc.
-    Pairwise,
-    /// Replicate single transaction to all endpoints for maximum reliability
-    ReplicateSingle,
-    /// Round-robin distribution of transactions across endpoints
-    RoundRobin,
-    /// Send all transactions to all endpoints (full fanout)
-    FullFanout,
-}
-
-impl Default for BroadcastMode {
-    fn default() -> Self {
-        BroadcastMode::Pairwise
-    }
-}
-
-/// Endpoint metrics for performance tracking
-#[derive(Debug, Clone)]
-pub struct EndpointMetrics {
-    pub endpoint: String,
-    pub success_count: u64,
-    pub failure_count: u64,
-    pub avg_latency_ms: f64,
-    pub last_success: Option<Instant>,
-    pub last_failure: Option<Instant>,
-}
-
-impl EndpointMetrics {
-    fn new(endpoint: String) -> Self {
-        Self {
-            endpoint,
-            success_count: 0,
-            failure_count: 0,
-            avg_latency_ms: 0.0,
-            last_success: None,
-            last_failure: None,
-        }
-    }
-
-    fn record_success(&mut self, latency: Duration) {
-        self.success_count += 1;
-        self.last_success = Some(Instant::now());
-        
-        // Update rolling average latency
-        let latency_ms = latency.as_millis() as f64;
-        if self.avg_latency_ms == 0.0 {
-            self.avg_latency_ms = latency_ms;
-        } else {
-            // Simple exponential moving average
-            self.avg_latency_ms = 0.9 * self.avg_latency_ms + 0.1 * latency_ms;
-        }
-    }
-
-    fn record_failure(&mut self) {
-        self.failure_count += 1;
-        self.last_failure = Some(Instant::now());
-    }
-
-    fn success_rate(&self) -> f64 {
-        let total = self.success_count + self.failure_count;
-        if total == 0 { 0.0 } else { self.success_count as f64 / total as f64 }
->>>>>>> 01b999c0
+
     }
 }
 
@@ -149,7 +77,7 @@
     ) -> Pin<Box<dyn Future<Output = Result<Signature>> + Send + 'a>>;
 }
 
-<<<<<<< HEAD
+
 /// Production RpcManager that broadcasts to multiple HTTP RPC endpoints.
 #[derive(Clone)]
 pub struct RpcManager {
@@ -158,36 +86,25 @@
     // Arc for shared access across async tasks
     clients: Arc<RwLock<HashMap<String, Arc<RpcClient>>>>,
     metrics: Arc<RwLock<HashMap<String, EndpointMetrics>>>,
-=======
-/// Production RpcManager that broadcasts to multiple HTTP RPC endpoints with configurable modes.
-pub struct RpcManager {
-    pub endpoints: Vec<String>,
-    pub broadcast_mode: BroadcastMode,
-    client_cache: Arc<Mutex<HashMap<String, Arc<RpcClient>>>>,
-    metrics: Arc<Mutex<HashMap<String, EndpointMetrics>>>,
->>>>>>> 01b999c0
+
 }
 
 impl std::fmt::Debug for RpcManager {
     fn fmt(&self, f: &mut std::fmt::Formatter<'_>) -> std::fmt::Result {
         f.debug_struct("RpcManager")
             .field("endpoints", &self.endpoints)
-<<<<<<< HEAD
+
             .field("config", &self.config)
             .field("client_count", &"<cached_clients>")
             .field("metrics_count", &"<endpoint_metrics>")
-=======
-            .field("broadcast_mode", &self.broadcast_mode)
-            .field("cached_clients", &"<cached>")
-            .field("metrics", &"<metrics>")
->>>>>>> 01b999c0
+
             .finish()
     }
 }
 
 impl RpcManager {
     pub fn new(endpoints: Vec<String>) -> Self {
-<<<<<<< HEAD
+
         Self::new_with_config(endpoints, Config::default())
     }
 
@@ -325,58 +242,7 @@
             }
         }
         tasks
-=======
-        Self::with_mode(endpoints, BroadcastMode::default())
-    }
-
-    pub fn with_mode(endpoints: Vec<String>, broadcast_mode: BroadcastMode) -> Self {
-        let metrics = endpoints.iter()
-            .map(|endpoint| (endpoint.clone(), EndpointMetrics::new(endpoint.clone())))
-            .collect();
-
-        Self {
-            endpoints,
-            broadcast_mode,
-            client_cache: Arc::new(Mutex::new(HashMap::new())),
-            metrics: Arc::new(Mutex::new(metrics)),
-        }
-    }
-
-    /// Get or create cached RPC client for endpoint
-    async fn get_client(&self, endpoint: &str) -> Arc<RpcClient> {
-        let mut cache = self.client_cache.lock().await;
-        
-        if let Some(client) = cache.get(endpoint) {
-            Arc::clone(client)
-        } else {
-            let commitment = CommitmentConfig {
-                commitment: CommitmentLevel::Confirmed,
-            };
-            let client = Arc::new(RpcClient::new_with_commitment(endpoint.to_string(), commitment));
-            cache.insert(endpoint.to_string(), Arc::clone(&client));
-            client
-        }
-    }
-
-    /// Record metrics for an endpoint
-    async fn record_metrics(&self, endpoint: &str, success: bool, latency: Option<Duration>) {
-        let mut metrics = self.metrics.lock().await;
-        if let Some(endpoint_metrics) = metrics.get_mut(endpoint) {
-            if success {
-                if let Some(lat) = latency {
-                    endpoint_metrics.record_success(lat);
-                }
-            } else {
-                endpoint_metrics.record_failure();
-            }
-        }
-    }
-
-    /// Get current metrics snapshot
-    pub async fn get_metrics(&self) -> Vec<EndpointMetrics> {
-        let metrics = self.metrics.lock().await;
-        metrics.values().cloned().collect()
->>>>>>> 01b999c0
+
     }
 }
 
@@ -395,7 +261,7 @@
                 ));
             }
 
-<<<<<<< HEAD
+
             let timeout_duration = Duration::from_secs(self.config.rpc_timeout_sec);
             
             // Fix commitment mismatch - use Confirmed consistently
@@ -468,114 +334,7 @@
                             Err(anyhow!("RPC send timeout"))
                         }
                     }
-=======
-            let correlation_id = correlation_id.unwrap_or_default();
-
-            match self.broadcast_mode {
-                BroadcastMode::Pairwise => self.broadcast_pairwise(txs, correlation_id).await,
-                BroadcastMode::ReplicateSingle => self.broadcast_replicate_single(txs, correlation_id).await,
-                BroadcastMode::RoundRobin => self.broadcast_round_robin(txs, correlation_id).await,
-                BroadcastMode::FullFanout => self.broadcast_full_fanout(txs, correlation_id).await,
-            }
-        })
-    }
-}
-
-impl RpcManager {
-    /// Pairwise broadcast: tx[0] -> endpoint[0], tx[1] -> endpoint[1], etc.
-    async fn broadcast_pairwise(&self, txs: Vec<VersionedTransaction>, correlation_id: CorrelationId) -> Result<Signature> {
-        let n = self.endpoints.len().min(txs.len());
-        
-        StructuredLogger::log_rpc_broadcast(
-            &correlation_id,
-            "pairwise",
-            n,
-            n,
-        );
-        
-        info!("RpcManager: pairwise broadcast {} tx(s) across {} endpoint(s)", n, n);
-        
-        let mut set: JoinSet<Result<Signature>> = JoinSet::new();
-
-        for i in 0..n {
-            let endpoint = self.endpoints[i].clone();
-            let tx = txs[i].clone();
-            let client = self.get_client(&endpoint).await;
-            let metrics_recorder = Arc::clone(&self.metrics);
-            let corr_id = Some(correlation_id.clone());
-
-            set.spawn(async move {
-                Self::send_single_tx(client, endpoint, tx, metrics_recorder, corr_id).await
-            });
-        }
-
-        Self::wait_for_first_success(set).await
-    }
-
-    /// Replicate single transaction to all endpoints
-    async fn broadcast_replicate_single(&self, mut txs: Vec<VersionedTransaction>, _correlation_id: CorrelationId) -> Result<Signature> {
-        if txs.is_empty() {
-            return Err(anyhow!("no transactions to replicate"));
-        }
-
-        let tx = txs.swap_remove(0); // Take the first transaction
-        
-        info!("RpcManager: replicating single tx to {} endpoint(s)", self.endpoints.len());
-        
-        let mut set: JoinSet<Result<Signature>> = JoinSet::new();
-
-        for endpoint in &self.endpoints {
-            let endpoint = endpoint.clone();
-            let tx = tx.clone();
-            let client = self.get_client(&endpoint).await;
-            let metrics_recorder = Arc::clone(&self.metrics);
-
-            set.spawn(async move {
-                Self::send_single_tx(client, endpoint, tx, metrics_recorder, None).await
-            });
-        }
-
-        Self::wait_for_first_success(set).await
-    }
-
-    /// Round-robin distribution of transactions across endpoints
-    async fn broadcast_round_robin(&self, txs: Vec<VersionedTransaction>, _correlation_id: CorrelationId) -> Result<Signature> {
-        info!("RpcManager: round-robin broadcast {} tx(s) across {} endpoint(s)", 
-              txs.len(), self.endpoints.len());
-        
-        let mut set: JoinSet<Result<Signature>> = JoinSet::new();
-
-        for (i, tx) in txs.into_iter().enumerate() {
-            let endpoint_idx = i % self.endpoints.len();
-            let endpoint = self.endpoints[endpoint_idx].clone();
-            let client = self.get_client(&endpoint).await;
-            let metrics_recorder = Arc::clone(&self.metrics);
-
-            set.spawn(async move {
-                Self::send_single_tx(client, endpoint, tx, metrics_recorder, None).await
-            });
-        }
-
-        Self::wait_for_first_success(set).await
-    }
-
-    /// Full fanout: send all transactions to all endpoints
-    async fn broadcast_full_fanout(&self, txs: Vec<VersionedTransaction>, _correlation_id: CorrelationId) -> Result<Signature> {
-        info!("RpcManager: full fanout {} tx(s) to {} endpoint(s) (total: {} sends)", 
-              txs.len(), self.endpoints.len(), txs.len() * self.endpoints.len());
-        
-        let mut set: JoinSet<Result<Signature>> = JoinSet::new();
-
-        for endpoint in &self.endpoints {
-            for tx in &txs {
-                let endpoint = endpoint.clone();
-                let tx = tx.clone();
-                let client = self.get_client(&endpoint).await;
-                let metrics_recorder = Arc::clone(&self.metrics);
-
-                set.spawn(async move {
-                    Self::send_single_tx(client, endpoint, tx, metrics_recorder, None).await
->>>>>>> 01b999c0
+
                 });
             }
         }
@@ -683,7 +442,7 @@
         }
     }
 
-<<<<<<< HEAD
+
             // Wait for results with early cancellation
             while let Some(join_res) = set.join_next().await {
                 match join_res {
@@ -709,167 +468,17 @@
                     Err(join_err) => {
                         warn!("RpcManager: task join error: {}", join_err);
                     }
-=======
-    /// Wait for first successful result from JoinSet
-    async fn wait_for_first_success(mut set: JoinSet<Result<Signature>>) -> Result<Signature> {
-        while let Some(join_res) = set.join_next().await {
-            match join_res {
-                Ok(Ok(sig)) => {
-                    set.abort_all();
-                    return Ok(sig);
-                }
-                Ok(Err(e)) => {
-                    debug!("RpcManager: task returned error: {:?}", e);
-                }
-                Err(join_err) => {
-                    warn!("RpcManager: task join error: {}", join_err);
->>>>>>> 01b999c0
-                }
-            }
-        }
-
-<<<<<<< HEAD
+
+                }
+            }
+        }
+
+
             Err(anyhow!(
                 "RpcManager: all sends failed (fatal_errors: {})", 
                 fatal_errors
             ))
         })
-=======
-        Err(anyhow!("RpcManager: all send attempts failed"))
-    }
-}
-
-#[cfg(test)]
-mod tests {
-    use super::*;
-    use std::sync::atomic::{AtomicUsize, Ordering};
-    use solana_sdk::{
-        message::Message,
-        pubkey::Pubkey,
-        system_instruction,
-        transaction::{Transaction, VersionedTransaction},
-    };
-
-    // Helper to create a simple transaction
-    fn create_test_tx() -> VersionedTransaction {
-        let from = Pubkey::new_unique();
-        let to = Pubkey::new_unique();
-        let ix = system_instruction::transfer(&from, &to, 1);
-        let msg = Message::new(&[ix], None);
-        let tx = Transaction::new_unsigned(msg);
-        VersionedTransaction::from(tx)
-    }
-
-    #[tokio::test]
-    async fn test_broadcast_mode_creation() {
-        let endpoints = vec!["http://test1".to_string(), "http://test2".to_string()];
-        
-        let manager_default = RpcManager::new(endpoints.clone());
-        assert_eq!(manager_default.broadcast_mode, BroadcastMode::Pairwise);
-        
-        let manager_replicate = RpcManager::with_mode(endpoints.clone(), BroadcastMode::ReplicateSingle);
-        assert_eq!(manager_replicate.broadcast_mode, BroadcastMode::ReplicateSingle);
-    }
-
-    #[tokio::test]
-    async fn test_client_caching() {
-        let endpoints = vec!["http://test1".to_string()];
-        let manager = RpcManager::new(endpoints);
-        
-        let client1 = manager.get_client("http://test1").await;
-        let client2 = manager.get_client("http://test1").await;
-        
-        // Should be the same Arc (client reuse)
-        assert!(Arc::ptr_eq(&client1, &client2));
-    }
-
-    #[tokio::test]
-    async fn test_metrics_tracking() {
-        let endpoints = vec!["http://test1".to_string()];
-        let manager = RpcManager::new(endpoints);
-        
-        // Record some metrics
-        manager.record_metrics("http://test1", true, Some(Duration::from_millis(100))).await;
-        manager.record_metrics("http://test1", false, None).await;
-        manager.record_metrics("http://test1", true, Some(Duration::from_millis(200))).await;
-        
-        let metrics = manager.get_metrics().await;
-        assert_eq!(metrics.len(), 1);
-        
-        let endpoint_metrics = &metrics[0];
-        assert_eq!(endpoint_metrics.success_count, 2);
-        assert_eq!(endpoint_metrics.failure_count, 1);
-        assert!(endpoint_metrics.avg_latency_ms > 0.0);
-        assert_eq!(endpoint_metrics.success_rate(), 2.0 / 3.0);
-    }
-
-    #[tokio::test] 
-    async fn test_empty_inputs_handling() {
-        let manager = RpcManager::new(vec![]);
-        let result = manager.send_on_many_rpc(vec![create_test_tx()], None).await;
-        assert!(result.is_err());
-        
-        let manager = RpcManager::new(vec!["http://test".to_string()]);
-        let result = manager.send_on_many_rpc(vec![], None).await;
-        assert!(result.is_err());
-    }
-
-    // Mock broadcaster for testing different modes
-    #[derive(Debug)]
-    struct CountingBroadcaster {
-        send_count: Arc<AtomicUsize>,
-        should_succeed: bool,
-    }
-
-    impl CountingBroadcaster {
-        fn new(should_succeed: bool) -> Self {
-            Self {
-                send_count: Arc::new(AtomicUsize::new(0)),
-                should_succeed,
-            }
-        }
-
-        fn get_send_count(&self) -> usize {
-            self.send_count.load(Ordering::Relaxed)
-        }
-    }
-
-    impl RpcBroadcaster for CountingBroadcaster {
-        fn send_on_many_rpc<'a>(
-            &'a self,
-            txs: Vec<VersionedTransaction>,
-            _correlation_id: Option<CorrelationId>,
-        ) -> Pin<Box<dyn Future<Output = Result<Signature>> + Send + 'a>> {
-            Box::pin(async move {
-                self.send_count.fetch_add(txs.len(), Ordering::Relaxed);
-                
-                if self.should_succeed {
-                    Ok(Signature::from([42u8; 64]))
-                } else {
-                    Err(anyhow!("mock failure"))
-                }
-            })
-        }
-    }
-
-    #[tokio::test]
-    async fn test_broadcast_modes_basic() {
-        let endpoints = vec![
-            "http://test1".to_string(),
-            "http://test2".to_string(),
-            "http://test3".to_string(),
-        ];
-
-        // Test that different modes are set correctly
-        let manager_pairwise = RpcManager::with_mode(endpoints.clone(), BroadcastMode::Pairwise);
-        let manager_replicate = RpcManager::with_mode(endpoints.clone(), BroadcastMode::ReplicateSingle);
-        let manager_roundrobin = RpcManager::with_mode(endpoints.clone(), BroadcastMode::RoundRobin);
-        let manager_fanout = RpcManager::with_mode(endpoints.clone(), BroadcastMode::FullFanout);
-
-        assert_eq!(manager_pairwise.broadcast_mode, BroadcastMode::Pairwise);
-        assert_eq!(manager_replicate.broadcast_mode, BroadcastMode::ReplicateSingle);
-        assert_eq!(manager_roundrobin.broadcast_mode, BroadcastMode::RoundRobin);
-        assert_eq!(manager_fanout.broadcast_mode, BroadcastMode::FullFanout);
->>>>>>> 01b999c0
+
     }
 }